--- conflicted
+++ resolved
@@ -3,21 +3,14 @@
 Base URL: `https://api.bnsv2.com`
 
 For all testnet calls preppend to the endpoint /testnet
-<<<<<<< HEAD
+
 Ex.
 
-=======
-Ex. 
->>>>>>> fa93de96
 ```http
 GET /names
 GET /testnet/names
 ```
 
-<<<<<<< HEAD
-=======
-
->>>>>>> fa93de96
 ### 1. List All Names
 
 ```http
